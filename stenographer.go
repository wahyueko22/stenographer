// Copyright 2014 Google Inc. All rights reserved.
//
// Licensed under the Apache License, Version 2.0 (the "License");
// you may not use this file except in compliance with the License.
// You may obtain a copy of the License at
//
//     http://www.apache.org/licenses/LICENSE-2.0
//
// Unless required by applicable law or agreed to in writing, software
// distributed under the License is distributed on an "AS IS" BASIS,
// WITHOUT WARRANTIES OR CONDITIONS OF ANY KIND, either express or implied.
// See the License for the specific language governing permissions and
// limitations under the License.

// Binary stenographer reads packets from the given filename based on a set of
// IPs and spits them out via STDOUT as pcap data, which should be able to be
// piped into tcpdump.
package main

import (
	"flag"
	"fmt"
	"io"
	"io/ioutil"
	"log"
	"net/http"
	"os"
	"os/exec"
	"runtime"
	"time"

	"code.google.com/p/gopacket/layers"
	"code.google.com/p/gopacket/pcapgo"
	"github.com/google/stenographer/base"
	"github.com/google/stenographer/config"
	"github.com/google/stenographer/query"
	"golang.org/x/net/context"
)

var configFilename = flag.String(
	"config",
	"/etc/stenographer/config",
	"File location to read configuration from")

// Verbose logging.
var v = base.V

const (
	minStenotypeRuntimeForRestart = time.Minute
	maxFileLastSeenDuration       = time.Minute * 5
<<<<<<< HEAD
	snapLen                       = 65536 // Max packet size we return in pcap files to users.
=======
	snapLen                       = 65536 //max packet size we return in pcap files to users
>>>>>>> 8d95aff1
)

type stenotypeRunner struct {
	cmd  *exec.Cmd
	dir  *config.Directory
	stop chan bool
}

func newStenotypeRunner(cmd *exec.Cmd, dir *config.Directory) *stenotypeRunner {
	sc := &stenotypeRunner{
		cmd:  cmd,
		dir:  dir,
		stop: make(chan bool, 1),
	}
<<<<<<< HEAD
    // Stenotype is initially stopped.
=======
>>>>>>> 8d95aff1
	sc.stop <- true
	return sc
}

func ReadConfig() *config.Config {
	c, err := config.ReadConfigFile(*configFilename)
	if err != nil {
		log.Fatal(err.Error())
	}
	return c
}

func PacketsToFile(in *base.PacketChan, out io.Writer) error {
	w := pcapgo.NewWriter(out)
	w.WriteFileHeader(snapLen, layers.LinkTypeEthernet)
	count := 0
	defer in.Discard()
	for p := range in.Receive() {
		if len(p.Data) > snapLen {
			p.Data = p.Data[:snapLen]
		}
		if err := w.WritePacket(p.CaptureInfo, p.Data); err != nil {
			// This can happen if our pipe is broken, and we don't want to blow stack
			// traces all over our users when that happens, so Error/Exit instead of
			// Fatal.
			return fmt.Errorf("error writing packet: %v", err)
		}
		count++
	}
	return in.Err()
}

func (sr *stenotypeRunner) runStaleFileCheck() {
	ticker := time.NewTicker(maxFileLastSeenDuration)
	defer ticker.Stop()
	for t := range ticker.C {
		log.Printf("Checking stenotype for stale files...")
		for _, thread := range sr.dir.Threads {
<<<<<<< HEAD
			diff := time.Now().Sub(thread.FileLastSeen())
=======
			diff := time.Now().Sub(thread.FileLastSeen)
>>>>>>> 8d95aff1
			if diff > maxFileLastSeenDuration && !sr.cmd.ProcessState.Exited() {
				if err := sr.cmd.Process.Kill(); err != nil {
					log.Fatalf("Failed to kill stenotype,  stale file found: ", err)
				}
				log.Printf("Restarting stenotype due to stale file.  Age: %v: Checked: %v", diff, t)
				sr.stop <- true
			} else {
				log.Printf("Stenotype up to date, last file update %v ago", diff)
			}
		}
	}
}

func (sr *stenotypeRunner) runStenotypeOnce() error {
	// Start running stenotype.
	sr.cmd.Stdout = os.Stdout
	sr.cmd.Stderr = os.Stderr
	if err := sr.cmd.Start(); err != nil {
		return fmt.Errorf("cannot start stenotype: %v", err)
	}
	defer sr.cmd.Process.Signal(os.Interrupt)
	if err := sr.cmd.Wait(); err != nil {
		return fmt.Errorf("stenotype wait failed: %v", err)
<<<<<<< HEAD
    }
=======
	}
>>>>>>> 8d95aff1
	return fmt.Errorf("stenotype stopped")
}

func (sr *stenotypeRunner) runStenotype() {
	for {
		select {
		case <-sr.stop:
			start := time.Now()
			log.Printf("Running Stenotype...")
			err := sr.runStenotypeOnce()
			duration := time.Since(start)
			log.Printf("Stenotype ran for %v: %v", duration, err)
			if duration < minStenotypeRuntimeForRestart {
				log.Fatalf("Stenotype ran for too little time, crashing to avoid stenotype crash loop")
			}
		default:
		}
	}
}

func main() {
	flag.Parse()
	runtime.GOMAXPROCS(32)
	conf := ReadConfig()
	v(1, "Using config:\n%v", conf)
	dir, err := conf.Directory()
	cmd := conf.Stenotype(dir)
	if err != nil {
		log.Fatalf("unable to set up stenographer directory: %v", err)
	}
	defer dir.Close()

	sr := newStenotypeRunner(cmd, dir)
	go sr.runStenotype()
	go sr.runStaleFileCheck()

	http.HandleFunc("/", func(w http.ResponseWriter, r *http.Request) {
		start := time.Now()
		queryBytes, err := ioutil.ReadAll(r.Body)
		if err != nil {
			http.Error(w, "could not read request body", http.StatusBadRequest)
			return
		}
		queryStr := string(queryBytes)
		log.Printf("Received query %q from %q", queryStr, r.RemoteAddr)
		defer func() {
			log.Printf("Handled query %q from %q in %v", queryStr, r.RemoteAddr, time.Since(start))
		}()
		q, err := query.NewQuery(queryStr)
		if err != nil {
			http.Error(w, "could not parse query", http.StatusBadRequest)
			return
		}
		ctx, cancel := contextFromHTTP(w, r)
		defer cancel()
		packets := dir.Lookup(ctx, q)
		w.Header().Set("Content-Type", "appliation/octet-stream")
		PacketsToFile(packets, w)
	})
	log.Printf("Serving on port %v", conf.Port)
	log.Fatal(http.ListenAndServe(fmt.Sprintf("localhost:%d", conf.Port), nil))
}

func contextFromHTTP(w http.ResponseWriter, r *http.Request) (context.Context, context.CancelFunc) {
	ctx, cancel := context.WithCancel(context.Background())
	if closer, ok := w.(http.CloseNotifier); ok {
		go func() {
			select {
			case <-closer.CloseNotify():
				log.Printf("Detected closed HTTP connection, canceling query")
				cancel()
			case <-ctx.Done():
			}
		}()
	}
	return ctx, cancel
}<|MERGE_RESOLUTION|>--- conflicted
+++ resolved
@@ -48,11 +48,7 @@
 const (
 	minStenotypeRuntimeForRestart = time.Minute
 	maxFileLastSeenDuration       = time.Minute * 5
-<<<<<<< HEAD
 	snapLen                       = 65536 // Max packet size we return in pcap files to users.
-=======
-	snapLen                       = 65536 //max packet size we return in pcap files to users
->>>>>>> 8d95aff1
 )
 
 type stenotypeRunner struct {
@@ -67,10 +63,7 @@
 		dir:  dir,
 		stop: make(chan bool, 1),
 	}
-<<<<<<< HEAD
-    // Stenotype is initially stopped.
-=======
->>>>>>> 8d95aff1
+	// Stenotype is initially stopped.
 	sc.stop <- true
 	return sc
 }
@@ -109,11 +102,7 @@
 	for t := range ticker.C {
 		log.Printf("Checking stenotype for stale files...")
 		for _, thread := range sr.dir.Threads {
-<<<<<<< HEAD
 			diff := time.Now().Sub(thread.FileLastSeen())
-=======
-			diff := time.Now().Sub(thread.FileLastSeen)
->>>>>>> 8d95aff1
 			if diff > maxFileLastSeenDuration && !sr.cmd.ProcessState.Exited() {
 				if err := sr.cmd.Process.Kill(); err != nil {
 					log.Fatalf("Failed to kill stenotype,  stale file found: ", err)
@@ -137,11 +126,7 @@
 	defer sr.cmd.Process.Signal(os.Interrupt)
 	if err := sr.cmd.Wait(); err != nil {
 		return fmt.Errorf("stenotype wait failed: %v", err)
-<<<<<<< HEAD
-    }
-=======
-	}
->>>>>>> 8d95aff1
+	}
 	return fmt.Errorf("stenotype stopped")
 }
 
