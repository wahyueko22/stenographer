// Copyright 2014 Google Inc. All rights reserved.
//
// Licensed under the Apache License, Version 2.0 (the "License");
// you may not use this file except in compliance with the License.
// You may obtain a copy of the License at
//
//     http://www.apache.org/licenses/LICENSE-2.0
//
// Unless required by applicable law or agreed to in writing, software
// distributed under the License is distributed on an "AS IS" BASIS,
// WITHOUT WARRANTIES OR CONDITIONS OF ANY KIND, either express or implied.
// See the License for the specific language governing permissions and
// limitations under the License.

// Package config provides a method of centrally configuring the stenographer
// server.
package config

import (
	"bytes"
	"encoding/binary"
	"encoding/hex"
	"encoding/json"
	"fmt"
	"io"
	"io/ioutil"
	"log"
	"net/http"
	"os"
	"os/exec"
	"path/filepath"
	"sort"
	"strconv"
	"strings"
	"sync"
	"time"

	"github.com/google/stenographer/base"
	"github.com/google/stenographer/blockfile"
	"github.com/google/stenographer/certs"
	"github.com/google/stenographer/httplog"
	"github.com/google/stenographer/indexfile"
	"github.com/google/stenographer/query"
	"github.com/google/stenographer/stats"
	"golang.org/x/net/context"
)

var (
	v            = base.V // verbose logging
	numThreads   = stats.S.Get("threads")
	newFiles     = stats.S.Get("new_files")
	deletedFiles = stats.S.Get("deleted_files")
)

const (
	packetPrefix           = "PKT"
	indexPrefix            = "IDX"
	minDiskSpacePercentage = 10
	fileSyncFrequency      = 15 * time.Second

	// These files will be generated in Config.CertPath.
	clientCertFilename = "client_cert.pem"
	clientKeyFilename  = "client_key.pem"
	serverCertFilename = "server_cert.pem"
	serverKeyFilename  = "server_key.pem"
)

// ThreadConfig is a json-decoded configuration for each stenotype thread,
// detailing where it should store data and how much disk space it should keep
// available on each disk.
type ThreadConfig struct {
	PacketsDirectory   string
	IndexDirectory     string
	DiskFreePercentage int `json:",omitempty"`
}

type Config struct {
	StenotypePath string
	Threads       []ThreadConfig
	Interface     string
	Flags         []string
	Port          int
	CertPath      string // Directory where client and server certs are stored.
}

type stenotypeThread struct {
	id           int
	indexPath    string
	packetPath   string
	minDiskFree  int
	files        map[string]*blockfile.BlockFile
	mu           sync.RWMutex
	fileLastSeen time.Time
}

func newStenotypeThread(i int, baseDir string) *stenotypeThread {
	return &stenotypeThread{
		id:           i,
		indexPath:    filepath.Join(baseDir, indexPrefix+strconv.Itoa(i)),
		packetPath:   filepath.Join(baseDir, packetPrefix+strconv.Itoa(i)),
		files:        map[string]*blockfile.BlockFile{},
		fileLastSeen: time.Now(),
	}
}

func makeDirIfNecessary(dir string) error {
	if stat, err := os.Stat(dir); os.IsNotExist(err) {
		if err := os.MkdirAll(dir, 0700); err != nil {
			return fmt.Errorf("could not create directory %q: %v", dir, err)
		}
	} else if err != nil {
		return fmt.Errorf("could not stat directory %q: %v", dir, err)
	} else if !stat.IsDir() {
		return fmt.Errorf("%q is not a directory", dir)
	}
	return nil
}

func (st *stenotypeThread) createSymlinks(config *ThreadConfig) error {
	if err := makeDirIfNecessary(config.PacketsDirectory); err != nil {
		return fmt.Errorf("thread %v could not create packet directory: %v", st.id, err)
	}
	if err := os.Symlink(config.PacketsDirectory, st.packetPath); err != nil {
		return fmt.Errorf("couldn't create symlink for thread %d to directory %q: %v",
			st.id, config.PacketsDirectory, err)
	}
	if err := makeDirIfNecessary(config.IndexDirectory); err != nil {
		return fmt.Errorf("thread %v could not create index directory: %v", st.id, err)
	}
	if err := os.Symlink(config.IndexDirectory, st.indexPath); err != nil {
		return fmt.Errorf("couldn't create symlink for index %d to directory %q: %v",
			st.id, config.IndexDirectory, err)
	}
	return nil
}

func (st *stenotypeThread) getPacketFilePath(filename string) string {
	return filepath.Join(st.packetPath, filename)
}

func (st *stenotypeThread) getIndexFilePath(filename string) string {
	return filepath.Join(st.indexPath, filename)
}

func (st *stenotypeThread) syncFilesWithDisk() {
	newFilesCnt := 0
	for _, filename := range st.listPacketFilesOnDisk() {
		if st.files[filename] != nil {
			continue
		}
		if err := st.trackNewFile(filename); err != nil {
			log.Printf("Thread %v error tracking %q: %v", st.id, filename, err)
			continue
		}
		newFilesCnt++
<<<<<<< HEAD
		newFiles.Increment()
=======
		st.fileLastSeen = time.Now()
>>>>>>> ece37f39
	}
	if newFilesCnt > 0 {
		v(0, "Thread %v found %d new blockfiles", st.id, newFilesCnt)
	}
}

func (st *stenotypeThread) listPacketFilesOnDisk() (out []string) {
	// Since indexes tend to be written after blockfiles, we list index files,
	// then translate them back to blockfiles.  This way, we don't get spurious
	// errors when we find blockfiles that indexes haven't been written for yet.
	files, err := ioutil.ReadDir(st.indexPath)
	if err != nil {
		log.Printf("Thread %v could not read dir %q: %v", st.id, st.indexPath, err)
		return nil
	}
	for _, file := range files {
		if file.IsDir() || file.Name()[0] == '.' {
			continue
		}
		out = append(out, indexfile.BlockfilePathFromIndexPath(file.Name()))
	}
	return
}

// This method should only be called once the st.mu has been acquired!
func (st *stenotypeThread) trackNewFile(filename string) error {
	filepath := filepath.Join(st.packetPath, filename)
	bf, err := blockfile.NewBlockFile(filepath)
	if err != nil {
		return fmt.Errorf("could not open blockfile %q: %v", filepath, err)
	}
	v(1, "new blockfile %q", filepath)
	st.files[filename] = bf
	return nil
}

func (st *stenotypeThread) cleanUpOnLowDiskSpace() {
	for {
		df, err := base.PathDiskFreePercentage(st.packetPath)
		if err != nil {
			log.Printf("Thread %v could not get the free disk percentage for %q: %v", st.id, st.packetPath, err)
			return
		}
		if df > st.minDiskFree {
			v(1, "Thread %v disk space is sufficient: %v > %v", st.id, df, st.minDiskFree)
			return
		}
		v(0, "Thread %v disk usage is high (packet path=%q): %d%% free\n", st.id, st.packetPath, df)
		if len(st.files) == 0 {
			log.Printf("Thread %v could not free up space:  no files available", st.id)
<<<<<<< HEAD
		} else if err := st.deleteOlderThreadFiles(); err != nil {
=======
		} else if err := st.deleteOldestThreadFile(); err != nil {
>>>>>>> ece37f39
			log.Printf("Thread %v could not free up space by deleting old files: %v", st.id, err)
			return
		}
		// After deleting files, it may take a while for disk stats to be updated.
		// We add this sleep so we don't accidentally delete WAY more files than
		// we need to.
		time.Sleep(100 * time.Millisecond)
	}
}

<<<<<<< HEAD
func (st *stenotypeThread) deleteOlderThreadFiles() error {
	st.mu.Lock()
	defer st.mu.Unlock()

=======
// deleteOldestThreadFile deletes the single oldest file held by this thread.
// It should only be called if the thread has at least one file (should be
// checked by the caller beforehand).
func (st *stenotypeThread) deleteOldestThreadFile() error {
>>>>>>> ece37f39
	oldestFile := st.getSortedFiles()[0]
	v(1, "Thread %v removing %q", st.id, oldestFile)
	if err := os.Remove(st.getPacketFilePath(oldestFile)); err != nil {
		return err
	}
	if err := os.Remove(st.getIndexFilePath(oldestFile)); err != nil {
		return err
	}
	return st.untrackFile(oldestFile)
}

// getSortedFiles returns files frm the thread in the order they were created,
// and thus in the order their packets should appear.
//
// This method should only be called once the st.mu has been acquired!
func (st *stenotypeThread) getSortedFiles() []string {
	var sortedFiles []string
	for name, _ := range st.files {
		sortedFiles = append(sortedFiles, name)
	}
	sort.Strings(sortedFiles)
	return sortedFiles
}

// This method should only be called once the st.mu has been acquired!
func (st *stenotypeThread) untrackFile(filename string) error {
	v(1, "Thread %v untracking %q", st.id, filename)
	b := st.files[filename]
	if b == nil {
		return fmt.Errorf("trying to untrack file %q for thread %d, but that file is not monitored",
			st.getPacketFilePath(filename), st.id)
	}
	v(1, "Thread %v old blockfile %q", st.id, b.Name())
	b.Close()
	delete(st.files, filename)
	deletedFiles.Increment()
	return nil
}

func (s *stenotypeThread) FileLastSeen() time.Time {
	s.mu.RLock()
	defer s.mu.RUnlock()
	return s.fileLastSeen
}

const concurrentBlockfileReadsPerThread = 10

func (st *stenotypeThread) lookup(ctx context.Context, q query.Query) *base.PacketChan {
	st.mu.RLock()
<<<<<<< HEAD
	var inputs []*base.PacketChan
	for _, file := range st.getSortedFiles() {
		inputs = append(inputs, st.files[file].Lookup(ctx, q))
	}
	out := base.ConcatPacketChans(ctx, inputs)
	go func() {
		<-out.Done()
		st.mu.RUnlock()
=======
	inputs := make(chan *base.PacketChan, concurrentBlockfileReadsPerThread)
	out := base.ConcatPacketChans(ctx, inputs)
	go func() {
		defer func() {
			close(inputs)
			<-out.Done()
			st.mu.RUnlock()
		}()
		for _, file := range st.getSortedFiles() {
			packets := base.NewPacketChan(100)
			select {
			case inputs <- packets:
				go st.files[file].Lookup(ctx, q, packets)
			case <-ctx.Done():
				return
			}
		}
>>>>>>> ece37f39
	}()
	return out
}

// ReadConfigFile reads in the given JSON encoded configuration file and returns
// the Config object associated with the decoded configuration data.
func ReadConfigFile(filename string) (*Config, error) {
	v(0, "Reading config %q", filename)
	data, err := ioutil.ReadFile(filename)
	if err != nil {
		return nil, fmt.Errorf("could not read config file %q: %v", filename, err)
	}
	dec := json.NewDecoder(bytes.NewReader(data))
	var out Config
	if err := dec.Decode(&out); err != nil {
		return nil, fmt.Errorf("could not decode config file %q: %v", filename, err)
	}
	for i, thread := range out.Threads {
		if thread.DiskFreePercentage <= 0 {
			out.Threads[i].DiskFreePercentage = minDiskSpacePercentage
		}
	}
	return &out, nil
}

func (c Config) args() []string {
	return append(c.Flags,
		fmt.Sprintf("--threads=%d", len(c.Threads)),
		fmt.Sprintf("--iface=%s", c.Interface))
}

func (c Config) validateThreadsConfig() error {
	for _, thread := range c.Threads {
		if _, err := os.Stat(thread.PacketsDirectory); err != nil {
			return fmt.Errorf("invalid packets directory %q in configuration: %v", thread.PacketsDirectory, err)
		}
		if _, err := os.Stat(thread.IndexDirectory); err != nil {
			return fmt.Errorf("invalid index directory %q in configuration: %v", thread.IndexDirectory, err)
		}
	}
	return nil
}

// Serve starts up an HTTP server using http.DefaultServerMux to handle
// requests.  This server will server over TLS, using the certs
// stored in c.CertPath to verify itself to clients and verify clients.
func (c Config) Serve() error {
	clientCert, clientKey, serverCert, serverKey :=
		filepath.Join(c.CertPath, clientCertFilename),
		filepath.Join(c.CertPath, clientKeyFilename),
		filepath.Join(c.CertPath, serverCertFilename),
		filepath.Join(c.CertPath, serverKeyFilename)
	if err := certs.WriteNewCerts(clientCert, clientKey, false); err != nil {
		return fmt.Errorf("cannot write client certs: %v", err)
	}
	if err := certs.WriteNewCerts(serverCert, serverKey, true); err != nil {
		return fmt.Errorf("cannot write server certs: %v", err)
	}
	tlsConfig, err := certs.ClientVerifyingTLSConfig(clientCert)
	if err != nil {
		return fmt.Errorf("cannot verify client cert: %v", err)
	}
	server := &http.Server{
		Addr:      fmt.Sprintf("localhost:%d", c.Port),
		TLSConfig: tlsConfig,
	}
	return server.ListenAndServeTLS(serverCert, serverKey)
}

// Directory returns a new Directory for use in running Stenotype.
func (c Config) Directory() (_ *Directory, returnedErr error) {
	if err := c.validateThreadsConfig(); err != nil {
		return nil, err
	}
	dirname, err := ioutil.TempDir("", "stenographer")
	if err != nil {
		return nil, fmt.Errorf("couldn't create temp directory: %v", err)
	}
	defer func() {
		// If this fails, remove the temp dir.
		if returnedErr != nil {
			os.RemoveAll(dirname)
		}
	}()
	threads := make([]*stenotypeThread, len(c.Threads))
	for i, threadConfig := range c.Threads {
		st := newStenotypeThread(i, dirname)
		st.minDiskFree = threadConfig.DiskFreePercentage
		if err := st.createSymlinks(&threadConfig); err != nil {
			return nil, err
		}
		threads[i] = st
	}
<<<<<<< HEAD
	numThreads.Set(int64(len(c.Threads)))
	return newDirectory(dirname, threads), nil
=======
	d := &Directory{
		conf:    c,
		name:    dirname,
		threads: threads,
		done:    make(chan bool),
	}
	go d.callEvery(d.syncFiles, fileSyncFrequency)
	return d, nil
>>>>>>> ece37f39
}

// Stenotype returns a exec.Cmd which runs the stenotype binary with all of
// the appropriate flags.
func (d *Directory) Stenotype() *exec.Cmd {
	v(0, "Starting stenotype")
	args := append(d.conf.args(), fmt.Sprintf("--dir=%s", d.Path()))
	v(1, "Starting as %q with args %q", d.conf.StenotypePath, args)
	return exec.Command(d.conf.StenotypePath, args...)
}

func (c Config) ExportDebugHandlers(mux *http.ServeMux) {
	mux.HandleFunc("/debug/config", func(w http.ResponseWriter, r *http.Request) {
		w = httplog.New(w, r, false)
		defer log.Print(w)
		w.Header().Set("Content-Type", "application/json")
		json.NewEncoder(w).Encode(c)
	})
}

// Directory contains information necessary to run Stenotype.
type Directory struct {
	conf    Config
	name    string
	threads []*stenotypeThread
	done    chan bool
	// StenotypeOutput is the writer that stenotype STDOUT/STDERR will be
	// redirected to.
	StenotypeOutput io.Writer
}

// Close closes the directory.  This should only be done when stenotype has
// stopped using it.  After this call, Directory should no longer be used.
func (d *Directory) Close() error {
	return os.RemoveAll(d.name)
}

func (d *Directory) callEvery(cb func(), freq time.Duration) {
	ticker := time.NewTicker(freq)
	defer ticker.Stop()
	cb() // Call function immediately the first time around.
	for {
		select {
		case <-d.done:
			return
		case <-ticker.C:
			cb()
		}
	}
}

func removeHiddenFilesFrom(dir string) {
	files, err := ioutil.ReadDir(dir)
	if err != nil {
		log.Printf("Hidden file cleanup failed, could not read directory: %v", err)
		return
	}
	for _, file := range files {
		if file.Mode().IsRegular() && strings.HasPrefix(file.Name(), ".") {
			filename := filepath.Join(dir, file.Name())
			if err := os.Remove(filename); err != nil {
				log.Printf("Unable to remove hidden file %q: %v", filename, err)
			} else {
				log.Printf("Deleted stale output file %q", filename)
			}
		}
	}
}

func filesIn(dir string) (map[string]os.FileInfo, error) {
	files, err := ioutil.ReadDir(dir)
	if err != nil {
		return nil, err
	}
	out := map[string]os.FileInfo{}
	for _, file := range files {
		if file.Mode().IsRegular() {
			out[file.Name()] = file
		}
	}
	return out, nil
}

// removeOldFiles removes hidden files from previous runs, as well as packet
// files without indexes and vice versa.
func (d *Directory) removeOldFiles() {
	for _, thread := range d.conf.Threads {
		v(1, "Checking %q/%q for stale pkt/idx files...", thread.PacketsDirectory, thread.IndexDirectory)
		removeHiddenFilesFrom(thread.PacketsDirectory)
		removeHiddenFilesFrom(thread.IndexDirectory)
		packetFiles, err := filesIn(thread.PacketsDirectory)
		if err != nil {
			log.Printf("could not get files from %q: %v", thread.PacketsDirectory, err)
			continue
		}
		indexFiles, err := filesIn(thread.IndexDirectory)
		if err != nil {
			log.Printf("could not get files from %q: %v", thread.IndexDirectory, err)
			continue
		}
		var mismatchedFilesToRemove []string
		for file := range packetFiles {
			if indexFiles[file] == nil {
				mismatchedFilesToRemove = append(mismatchedFilesToRemove, filepath.Join(thread.PacketsDirectory, file))
				log.Printf("Removing packet file %q without index found in %q", file, thread.PacketsDirectory)
			}
		}
		for file := range indexFiles {
			if packetFiles[file] == nil {
				mismatchedFilesToRemove = append(mismatchedFilesToRemove, filepath.Join(thread.IndexDirectory, file))
				log.Printf("Removing index file %q without packets found in %q", file, thread.IndexDirectory)
			}
		}
		for _, file := range mismatchedFilesToRemove {
			v(2, "Removing file %q", file)
			if err := os.Remove(file); err != nil {
				log.Printf("Unable to remove mismatched file %q", file)
			}
		}
	}
}

func (d *Directory) syncFiles() {
	for _, t := range d.threads {
		t.mu.Lock()
		t.syncFilesWithDisk()
		t.cleanUpOnLowDiskSpace()
		t.mu.Unlock()
	}
}

// Path returns the underlying directory path for the given Directory.
func (d *Directory) Path() string {
	return d.name
}

// Lookup looks up the given query in all blockfiles currently known in this
// Directory.
func (d *Directory) Lookup(ctx context.Context, q query.Query) *base.PacketChan {
	var inputs []*base.PacketChan
	for _, thread := range d.threads {
		inputs = append(inputs, thread.lookup(ctx, q))
	}
	return base.MergePacketChans(ctx, inputs)
}

func (d *Directory) getHTTPBlockfile(r *http.Request) (*blockfile.BlockFile, func(), error) {
	vals := r.URL.Query()
	threadID, err := strconv.Atoi(vals.Get("thread"))
	if threadID < 0 || threadID > len(d.threads) || err != nil {
		return nil, func() {}, fmt.Errorf("invalid thread")
	}
	thread := d.threads[threadID]
	name := vals.Get("name")
	thread.mu.RLock()
	file, ok := thread.files[name]
	if !ok {
		return nil, thread.mu.RUnlock, fmt.Errorf("invalid name")
	}
	return file, thread.mu.RUnlock, nil
}

// ExportDebugHandlers exports a few debugging handlers to an HTTP ServeMux.
func (d *Directory) ExportDebugHandlers(mux *http.ServeMux) {
	mux.HandleFunc("/debug/files", func(w http.ResponseWriter, r *http.Request) {
		w = httplog.New(w, r, false)
		defer log.Print(w)
		w.Header().Set("Content-Type", "text/plain")
		for _, thread := range d.threads {
			fmt.Fprintf(w, "Thread %d (IDX: %q, PKT: %q)\n", thread.id, thread.indexPath, thread.packetPath)
			thread.mu.RLock()
			for name := range thread.files {
				fmt.Fprintf(w, "\t%v\n", name)
			}
			thread.mu.RUnlock()
		}
	})
	mux.HandleFunc("/debug/index", func(w http.ResponseWriter, r *http.Request) {
		w = httplog.New(w, r, false)
		defer log.Print(w)
		file, cleanup, err := d.getHTTPBlockfile(r)
		defer cleanup()
		if err != nil {
			http.Error(w, err.Error(), http.StatusBadRequest)
			return
		}
		var start, finish []byte
		vals := r.URL.Query()
		if s := vals.Get("start"); s != "" {
			start, err = hex.DecodeString(s)
			if err != nil {
				http.Error(w, "bad start", http.StatusBadRequest)
				return
			}
		}
		if f := vals.Get("finish"); f != "" {
			finish, err = hex.DecodeString(f)
			if err != nil {
				http.Error(w, "bad finish", http.StatusBadRequest)
				return
			}
		}
		w.Header().Set("Content-Type", "text/plain")
		file.DumpIndex(w, start, finish)
	})
	mux.HandleFunc("/debug/packets", func(w http.ResponseWriter, r *http.Request) {
		w = httplog.New(w, r, false)
		defer log.Print(w)
		file, cleanup, err := d.getHTTPBlockfile(r)
		defer cleanup()
		if err != nil {
			http.Error(w, err.Error(), http.StatusBadRequest)
			return
		}
		w.Header().Set("Content-Type", "application/octet-stream")
		base.PacketsToFile(file.AllPackets(), w)
	})
	mux.HandleFunc("/debug/positions", func(w http.ResponseWriter, r *http.Request) {
		w = httplog.New(w, r, true)
		defer log.Print(w)
		file, cleanup, err := d.getHTTPBlockfile(r)
		defer cleanup()
		if err != nil {
			http.Error(w, err.Error(), http.StatusBadRequest)
			return
		}
		queryBytes, err := ioutil.ReadAll(r.Body)
		if err != nil {
			http.Error(w, "could not read request body", http.StatusBadRequest)
			return
		}
		queryStr := string(queryBytes)
		q, err := query.NewQuery(queryStr)
		if err != nil {
			http.Error(w, "could not parse query", http.StatusBadRequest)
			return
		}
		w.Header().Set("Content-Type", "text/plain")
		positions, err := file.Positions(context.Background(), q)
		if err != nil {
			fmt.Fprintf(w, "ERROR: %v", err)
			return
		}
		fmt.Fprintf(w, "POSITIONS:\n")
		if positions.IsAllPositions() {
			fmt.Fprintf(w, "\tALL")
		} else {
			var buf [4]byte
			for _, pos := range positions {
				binary.BigEndian.PutUint32(buf[:], uint32(pos))
				fmt.Fprintf(w, "\t%v\n", hex.EncodeToString(buf[:]))
			}
		}
	})
}

// MinLastFileSeen returns the timestamp of the oldest among the newest files
// created by all threads.
func (d *Directory) MinLastFileSeen() time.Time {
	var t time.Time
	for _, thread := range d.threads {
		ls := thread.FileLastSeen()
		if t.IsZero() || ls.Before(t) {
			t = ls
		}
	}
	return t
}

// runStaleFileCheck watches files generated by stenotype to make sure it's
// regularly generating new files.  It will Kill() stenotype if it doesn't see
// at least one new file every maxFileLastSeenDuration in each thread directory.
func (d *Directory) runStaleFileCheck(cmd *exec.Cmd, done chan struct{}) {
	ticker := time.NewTicker(maxFileLastSeenDuration)
	defer ticker.Stop()
	for {
		select {
		case <-ticker.C:
			v(2, "Checking stenotype for stale files...")
			diff := time.Now().Sub(d.MinLastFileSeen())
			if diff > maxFileLastSeenDuration {
				log.Printf("Restarting stenotype due to stale file.  Age: %v", diff)
				if err := cmd.Process.Kill(); err != nil {
					log.Fatalf("Failed to kill stenotype,  stale file found: ", err)
				}
			} else {
				v(2, "Stenotype up to date, last file update %v ago", diff)
			}
		case <-done:
			return
		}
	}
}

const (
	minStenotypeRuntimeForRestart = time.Minute
	maxFileLastSeenDuration       = time.Minute * 5
)

// runStenotypeOnce runs the stenotype binary a single time, returning any
// errors associated with its running.
func (d *Directory) runStenotypeOnce() error {
	d.removeOldFiles()
	cmd := d.Stenotype()
	done := make(chan struct{})
	defer close(done)
	// Start running stenotype.
	cmd.Stdout = d.StenotypeOutput
	cmd.Stderr = d.StenotypeOutput
	if err := cmd.Start(); err != nil {
		return fmt.Errorf("cannot start stenotype: %v", err)
	}
	go d.runStaleFileCheck(cmd, done)
	if err := cmd.Wait(); err != nil {
		return fmt.Errorf("stenotype wait failed: %v", err)
	}
	return fmt.Errorf("stenotype stopped")
}

// RunStenotype keeps the stenotype binary running, restarting it if necessary
// but trying not to allow crash loops.
func (d *Directory) RunStenotype() {
	for {
		start := time.Now()
		v(1, "Running Stenotype")
		err := d.runStenotypeOnce()
		duration := time.Since(start)
		log.Printf("Stenotype stopped after %v: %v", duration, err)
		if duration < minStenotypeRuntimeForRestart {
			log.Fatalf("Stenotype ran for too little time, crashing to avoid stenotype crash loop")
		}
	}
}<|MERGE_RESOLUTION|>--- conflicted
+++ resolved
@@ -153,11 +153,8 @@
 			continue
 		}
 		newFilesCnt++
-<<<<<<< HEAD
 		newFiles.Increment()
-=======
 		st.fileLastSeen = time.Now()
->>>>>>> ece37f39
 	}
 	if newFilesCnt > 0 {
 		v(0, "Thread %v found %d new blockfiles", st.id, newFilesCnt)
@@ -208,11 +205,7 @@
 		v(0, "Thread %v disk usage is high (packet path=%q): %d%% free\n", st.id, st.packetPath, df)
 		if len(st.files) == 0 {
 			log.Printf("Thread %v could not free up space:  no files available", st.id)
-<<<<<<< HEAD
-		} else if err := st.deleteOlderThreadFiles(); err != nil {
-=======
 		} else if err := st.deleteOldestThreadFile(); err != nil {
->>>>>>> ece37f39
 			log.Printf("Thread %v could not free up space by deleting old files: %v", st.id, err)
 			return
 		}
@@ -223,17 +216,10 @@
 	}
 }
 
-<<<<<<< HEAD
-func (st *stenotypeThread) deleteOlderThreadFiles() error {
-	st.mu.Lock()
-	defer st.mu.Unlock()
-
-=======
 // deleteOldestThreadFile deletes the single oldest file held by this thread.
 // It should only be called if the thread has at least one file (should be
 // checked by the caller beforehand).
 func (st *stenotypeThread) deleteOldestThreadFile() error {
->>>>>>> ece37f39
 	oldestFile := st.getSortedFiles()[0]
 	v(1, "Thread %v removing %q", st.id, oldestFile)
 	if err := os.Remove(st.getPacketFilePath(oldestFile)); err != nil {
@@ -283,16 +269,6 @@
 
 func (st *stenotypeThread) lookup(ctx context.Context, q query.Query) *base.PacketChan {
 	st.mu.RLock()
-<<<<<<< HEAD
-	var inputs []*base.PacketChan
-	for _, file := range st.getSortedFiles() {
-		inputs = append(inputs, st.files[file].Lookup(ctx, q))
-	}
-	out := base.ConcatPacketChans(ctx, inputs)
-	go func() {
-		<-out.Done()
-		st.mu.RUnlock()
-=======
 	inputs := make(chan *base.PacketChan, concurrentBlockfileReadsPerThread)
 	out := base.ConcatPacketChans(ctx, inputs)
 	go func() {
@@ -310,7 +286,6 @@
 				return
 			}
 		}
->>>>>>> ece37f39
 	}()
 	return out
 }
@@ -404,10 +379,7 @@
 		}
 		threads[i] = st
 	}
-<<<<<<< HEAD
 	numThreads.Set(int64(len(c.Threads)))
-	return newDirectory(dirname, threads), nil
-=======
 	d := &Directory{
 		conf:    c,
 		name:    dirname,
@@ -416,7 +388,6 @@
 	}
 	go d.callEvery(d.syncFiles, fileSyncFrequency)
 	return d, nil
->>>>>>> ece37f39
 }
 
 // Stenotype returns a exec.Cmd which runs the stenotype binary with all of
